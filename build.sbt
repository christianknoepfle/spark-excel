name := "spark-excel"

organization := "com.crealytics"

crossScalaVersions := Seq("2.12.15", "2.13.8")

scalaVersion := crossScalaVersions.value.head

lazy val sparkVersion = "3.2.0"

val testSparkVersion = settingKey[String]("The version of Spark to test against.")

testSparkVersion := sys.props.get("spark.testVersion").getOrElse(sparkVersion.value)

// For Spark DataSource API V2, spark-excel jar file depends on spark-version
version := testSparkVersion.value + "_" + version.value

resolvers ++= Seq("jitpack" at "https://jitpack.io")

libraryDependencies ++= Seq("org.slf4j" % "slf4j-api" % "1.7.33" % "provided")
  .map(_.excludeAll(ExclusionRule(organization = "stax")))

shadedDeps ++= Seq(
  "org.apache.poi" ^ "poi" ^ "5.2.0",
  "org.apache.poi" ^ "poi-ooxml" ^ "5.2.0",
  "com.norbitltd" ^^ "spoiwo" ^ "2.1.0",
<<<<<<< HEAD
  "com.github.pjfanning" ^ "excel-streaming-reader" ^ "3.2.6",
  "com.github.pjfanning" ^ "poi-shared-strings" ^ "2.3.2",
  "commons-io" ^ "commons-io" ^ "2.11.0",
=======
  "com.github.pjfanning" ^ "excel-streaming-reader" ^ "3.4.0",
  "com.github.pjfanning" ^ "poi-shared-strings" ^ "2.4.0",
>>>>>>> 56208ea9
  "org.apache.commons" ^ "commons-compress" ^ "1.21"
)

shadeRenames ++= Seq(
  "org.apache.poi.**" -> "shadeio.poi.@1",
  "spoiwo.**" -> "shadeio.spoiwo.@1",
  "com.github.pjfanning.**" -> "shadeio.pjfanning.@1",
  "org.apache.commons.io.**" -> "shadeio.commons.io.@1",
  "org.apache.commons.compress.**" -> "shadeio.commons.compress.@1"
)

publishThinShadedJar

libraryDependencies ++= Seq(
  "org.apache.spark" %% "spark-core" % testSparkVersion.value % "provided",
  "org.apache.spark" %% "spark-sql" % testSparkVersion.value % "provided",
  "org.apache.spark" %% "spark-hive" % testSparkVersion.value % "provided",
  "org.typelevel" %% "cats-core" % "2.7.0" % Test,
  "org.scalatest" %% "scalatest" % "3.2.9" % Test,
  "org.scalatestplus" %% "scalacheck-1-15" % "3.2.10.0" % Test,
  "org.scalacheck" %% "scalacheck" % "1.15.4" % Test,
  "com.github.alexarchambault" %% "scalacheck-shapeless_1.15" % "1.3.0" % Test,
  //  "com.holdenkarau" %% "spark-testing-base" % s"${testSparkVersion.value}_0.7.4" % Test,
  "org.scalamock" %% "scalamock" % "5.2.0" % Test
) ++ (if (scalaVersion.value.startsWith("2.12")) Seq("com.github.nightscape" %% "spark-testing-base" % "9496d55" % Test)
      else Seq())

// Custom source layout for Spark Data Source API 2
Compile / unmanagedSourceDirectories := {
  if (testSparkVersion.value >= "3.2.0")
    Seq(
      (Compile / sourceDirectory)(_ / "scala"),
      (Compile / sourceDirectory)(_ / "3.x/scala"),
      (Compile / sourceDirectory)(_ / "3.1_3.2/scala"),
      (Compile / sourceDirectory)(_ / "3.2/scala")
    ).join.value
  else if (testSparkVersion.value >= "3.1.0")
    Seq(
      (Compile / sourceDirectory)(_ / "scala"),
      (Compile / sourceDirectory)(_ / "3.x/scala"),
      (Compile / sourceDirectory)(_ / "3.0_3.1/scala"),
      (Compile / sourceDirectory)(_ / "3.1/scala"),
      (Compile / sourceDirectory)(_ / "3.1_3.2/scala")
    ).join.value
  else if (testSparkVersion.value >= "3.0.0")
    Seq(
      (Compile / sourceDirectory)(_ / "scala"),
      (Compile / sourceDirectory)(_ / "3.x/scala"),
      (Compile / sourceDirectory)(_ / "3.0/scala"),
      (Compile / sourceDirectory)(_ / "3.0_3.1/scala")
    ).join.value
  else if (testSparkVersion.value >= "2.4.0")
    Seq((Compile / sourceDirectory)(_ / "scala"), (Compile / sourceDirectory)(_ / "2.4/scala")).join.value
  else throw new UnsupportedOperationException(s"testSparkVersion ${testSparkVersion.value} is not supported")
}

Test / fork := true
Test / parallelExecution := false
javaOptions ++= Seq("-Xms512M", "-Xmx2048M")

publishMavenStyle := true

publishTo := sonatypePublishToBundle.value

Global / useGpgPinentry := true

licenses += "Apache License, Version 2.0" -> url("http://www.apache.org/licenses/LICENSE-2.0.html")

homepage := Some(url("https://github.com/crealytics/spark-excel"))

developers ++= List(Developer("nightscape", "Martin Mauch", "@nightscape", url("https://github.com/nightscape")))
scmInfo := Some(ScmInfo(url("https://github.com/crealytics/spark-excel"), "git@github.com:crealytics/spark-excel.git"))

// Skip tests during assembly
assembly / test := {}

addArtifact(Compile / assembly / artifact, assembly)

console / initialCommands := """
  import org.apache.spark.sql._
  val spark = SparkSession.
    builder().
    master("local[*]").
    appName("Console").
    config("spark.app.id", "Console").   // To silence Metrics warning.
    getOrCreate
  import spark.implicits._
  import org.apache.spark.sql.functions._    // for min, max, etc.
  import com.crealytics.spark.excel._
  """

fork := true

// -- MiMa binary compatibility checks ------------------------------------------------------------

mimaPreviousArtifacts := Set("com.crealytics" %% "spark-excel" % "0.0.1")
// ------------------------------------------------------------------------------------------------<|MERGE_RESOLUTION|>--- conflicted
+++ resolved
@@ -24,14 +24,9 @@
   "org.apache.poi" ^ "poi" ^ "5.2.0",
   "org.apache.poi" ^ "poi-ooxml" ^ "5.2.0",
   "com.norbitltd" ^^ "spoiwo" ^ "2.1.0",
-<<<<<<< HEAD
-  "com.github.pjfanning" ^ "excel-streaming-reader" ^ "3.2.6",
-  "com.github.pjfanning" ^ "poi-shared-strings" ^ "2.3.2",
-  "commons-io" ^ "commons-io" ^ "2.11.0",
-=======
   "com.github.pjfanning" ^ "excel-streaming-reader" ^ "3.4.0",
   "com.github.pjfanning" ^ "poi-shared-strings" ^ "2.4.0",
->>>>>>> 56208ea9
+  "commons-io" ^ "commons-io" ^ "2.11.0",
   "org.apache.commons" ^ "commons-compress" ^ "1.21"
 )
 
